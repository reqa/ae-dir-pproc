# -*- coding: utf-8 -*-
"""
aedir_pproc.__about__ - Meta information
"""

from __future__ import absolute_import

import collections

VersionInfo = collections.namedtuple('version_info', ('major', 'minor', 'micro'))
__version_info__ = VersionInfo(
    major=0,
<<<<<<< HEAD
    minor=1,
    micro=3,
=======
    minor=3,
    micro=0,
>>>>>>> df016508
)
__version__ = '.'.join(str(val) for val in __version_info__)
__author__ = u'Michael Stroeder'
__mail__ = u'michael@stroeder.com'
__copyright__ = u'(C) 2016-2019 by Michael Ströder <michael@stroeder.com>'
__license__ = 'Apache-2.0'

__all__ = [
    '__version_info__',
    '__version__',
    '__author__',
    '__mail__',
    '__license__',
    '__copyright__',
]<|MERGE_RESOLUTION|>--- conflicted
+++ resolved
@@ -10,13 +10,8 @@
 VersionInfo = collections.namedtuple('version_info', ('major', 'minor', 'micro'))
 __version_info__ = VersionInfo(
     major=0,
-<<<<<<< HEAD
-    minor=1,
-    micro=3,
-=======
     minor=3,
     micro=0,
->>>>>>> df016508
 )
 __version__ = '.'.join(str(val) for val in __version_info__)
 __author__ = u'Michael Stroeder'
